ARG ARCH=amd64
FROM debian:jessie-20170723 as base
ARG ARCH
# Install the following utilities (required by openembedded)
# http://www.openembedded.org/wiki/Getting_started#Ubuntu_.2F_Debian
RUN apt-get -qq update \
	&& apt-get -qq install -y \
		build-essential \
		chrpath \
		cpio \
		curl \
		diffstat \
		file \
		gawk \
		git-core \
		libsdl1.2-dev \
		locales \
		python3 \
		texinfo \
		unzip \
		wget \
		xterm \
		sudo \
	&& rm -rf /var/lib/apt/lists/*

RUN locale-gen en_US.UTF-8
ENV LANG en_US.UTF-8
ENV LC_ALL en_US.UTF-8

ENV SOURCE_DIR /source
ENV DEST_DIR /dest
ENV SHARED_DOWNLOADS /yocto/shared-downloads
ENV SHARED_SSTATE /yocto/shared-sstate

ARG BUILDER_UID=1000
ARG BUILDER_GID=1000

COPY base-image /source
RUN cd /source && bash -ex build.sh

##############################################################################

# Build golang supervisor
FROM debian:jessie-20170723 as gosuper

RUN apt-get update \
	&& apt-get install -y \
		build-essential \
		curl \
		rsync \
	&& rm -rf /var/lib/apt/lists/

ENV GOLANG_VERSION 1.8.3
ENV GOLANG_DOWNLOAD_URL https://golang.org/dl/go$GOLANG_VERSION.linux-amd64.tar.gz
ENV GOLANG_DOWNLOAD_SHA256 1862f4c3d3907e59b04a757cfda0ea7aa9ef39274af99a784f5be843c80c6772

COPY gosuper/go-${GOLANG_VERSION}-patches /go-${GOLANG_VERSION}-patches

RUN mkdir /usr/src/go \
	&& cd /usr/src/go \
	&& curl -L -o go.tar.gz $GOLANG_DOWNLOAD_URL \
	&& echo "${GOLANG_DOWNLOAD_SHA256}  go.tar.gz" | sha256sum -c - \
	&& tar xzf go.tar.gz -C /usr/local \
	&& cd /usr/src \
	&& rm -rf go \
	&& export GOROOT_BOOTSTRAP=/usr/local/go-bootstrap \
	&& cp -r /usr/local/go /usr/local/go-bootstrap \
	&& cd /usr/local/go/src \
	&& patch -p2 -i /go-${GOLANG_VERSION}-patches/0001-dont-fail-when-no-mmx.patch \
	&& patch -p2 -i /go-${GOLANG_VERSION}-patches/0002-implement-atomic-quadword-ops-with-FILD-FISTP.patch \
	&& ./make.bash \
	&& rm -rf /usr/local/go-bootstrap

ENV UPX_VERSION 3.94
# UPX doesn't provide fingerprints so I checked this one manually
ENV UPX_SHA256 e1fc0d55c88865ef758c7e4fabbc439e4b5693b9328d219e0b9b3604186abe20

RUN mkdir /usr/src/upx \
	&& cd /usr/src/upx \
	&& curl -L -o upx.tar.xz https://github.com/upx/upx/releases/download/v$UPX_VERSION/upx-$UPX_VERSION-amd64_linux.tar.xz \
	&& echo "${UPX_SHA256}  upx.tar.xz" | sha256sum -c - \
	&& tar xf upx.tar.xz --strip-components=1 \
	&& cp ./upx /usr/bin/ \
	&& cd /usr/src \
	&& rm -rf upx

ENV GOPATH /go
ENV PATH $GOPATH/bin:/usr/local/go/bin:$PATH

COPY ./gosuper /go/src/resin-supervisor/gosuper

WORKDIR /go/src/resin-supervisor/gosuper

ENV GOOS linux
ENV GO386=387

ARG ARCH
RUN bash ./build.sh
RUN rsync -a --delete /go/bin/gosuper /build/

##############################################################################

# The node version here should match the version of the runtime image which is
# specified in the base-image subdirectory in the project
FROM resin/rpi-node:6.5-slim as rpi-node-base
FROM resin/armv7hf-node:6.5-slim as armv7hf-node-base
FROM resin/armel-node:6.5-slim as armel-node-base
FROM resin/aarch64-node:6.5-slim as aarch64-node-base

FROM resin/amd64-node:6.5-slim as amd64-node-base
RUN echo '#!/bin/sh\nexit 0' > /usr/bin/cross-build-start && chmod +x /usr/bin/cross-build-start \
	&& echo '#!/bin/sh\nexit 0' > /usr/bin/cross-build-end && chmod +x /usr/bin/cross-build-end

FROM resin/i386-node:6.5-slim as i386-node-base
RUN echo '#!/bin/sh\nexit 0' > /usr/bin/cross-build-start && chmod +x /usr/bin/cross-build-start \
	&& echo '#!/bin/sh\nexit 0' > /usr/bin/cross-build-end && chmod +x /usr/bin/cross-build-end

FROM i386-node-base as i386-nlp-node-base

##############################################################################

# We always do the webpack build on amd64, cause it's way faster
FROM amd64-node-base as node-build

WORKDIR /usr/src/app

RUN apt-get update \
	&& apt-get install -y \
		g++ \
		git \
		libsqlite3-dev \
		make \
		python \
		rsync \
		wget \
	&& rm -rf /var/lib/apt/lists/

COPY package.json /usr/src/app/

RUN JOBS=MAX npm install --no-optional --unsafe-perm

COPY webpack.config.js fix-jsonstream.js /usr/src/app/
COPY src /usr/src/app/src

RUN npm run lint \
	&& npm run build

##############################################################################

# Build nodejs dependencies
FROM $ARCH-node-base as node-deps
ARG ARCH

RUN [ "cross-build-start" ]

WORKDIR /usr/src/app

RUN apt-get update \
	&& apt-get install -y \
		g++ \
		git \
		libsqlite3-dev \
		make \
		python \
		rsync \
		wget \
	&& rm -rf /var/lib/apt/lists/

RUN mkdir -p rootfs-overlay && \
	ln -s /lib rootfs-overlay/lib64

COPY package.json /usr/src/app/

# Install only the production modules that have C extensions
# then install devdependencies but save production ones in a separate folder
RUN JOBS=MAX npm install --production --no-optional --unsafe-perm \
	&& npm dedupe \
	&& cp -R node_modules node_modules_prod \
	&& npm install --no-optional --unsafe-perm

<<<<<<< HEAD
COPY webpack.config.js fix-jsonstream.js hardcode-migrations.js /usr/src/app/
COPY src /usr/src/app/src

# build the coffeescript and then restore the production deps
RUN npm run lint \
	&& npm run build \
	&& rm -rf node_modules \
	&& mv node_modules_prod node_modules

=======
>>>>>>> 64372e9c
# Remove various uneeded filetypes in order to reduce space
# We also remove the spurious node.dtps, see https://github.com/mapbox/node-sqlite3/issues/861
RUN find . -path '*/coverage/*' -o -path '*/test/*' -o -path '*/.nyc_output/*' \
		-o -name '*.tar.*'      -o -name '*.in'     -o -name '*.cc' \
		-o -name '*.c'          -o -name '*.coffee' -o -name '*.eslintrc' \
		-o -name '*.h'          -o -name '*.html'   -o -name '*.markdown' \
		-o -name '*.md'         -o -name '*.patch'  -o -name '*.png' \
		-o -name '*.yml' \
		-delete \
	&& find . -type f -path '*/node_modules/sqlite3/deps*' -delete \
	&& find . -type f -path '*/node_modules/knex/build*' -delete \
	&& rm -rf node_modules/sqlite3/node.dtps

# Create /var/run/resin for the gosuper to place its socket in
RUN mkdir -p rootfs-overlay/var/run/resin

COPY entry.sh run.sh package.json rootfs-overlay/usr/src/app/

COPY inittab rootfs-overlay/etc/inittab

RUN rsync -a --delete node_modules rootfs-overlay /build

RUN [ "cross-build-end" ]

##############################################################################

# Minimal runtime image
FROM scratch
ARG ARCH
ARG VERSION=master
ARG DEFAULT_PUBNUB_PUBLISH_KEY=pub-c-bananas
ARG DEFAULT_PUBNUB_SUBSCRIBE_KEY=sub-c-bananas
ARG DEFAULT_MIXPANEL_TOKEN=bananasbananas

COPY --from=base /dest/ /

WORKDIR /usr/src/app

COPY --from=node-build /usr/src/app/dist ./dist
COPY --from=node-deps /build/node_modules ./node_modules
COPY --from=gosuper /build/gosuper ./gosuper
COPY --from=node-deps /build/rootfs-overlay/ /

VOLUME /data

ENV CONFIG_MOUNT_POINT=/boot/config.json \
	LED_FILE=/dev/null \
	SUPERVISOR_IMAGE=resin/$ARCH-supervisor \
	VERSION=$VERSION \
	DEFAULT_PUBNUB_PUBLISH_KEY=$DEFAULT_PUBNUB_PUBLISH_KEY \
	DEFAULT_PUBNUB_SUBSCRIBE_KEY=$DEFAULT_PUBNUB_SUBSCRIBE_KEY \
	DEFAULT_MIXPANEL_TOKEN=$DEFAULT_MIXPANEL_TOKEN

HEALTHCHECK --interval=5m --start-period=1m --timeout=30s --retries=3 \
	CMD wget -qO- http://127.0.0.1:${LISTEN_PORT:-48484}/v1/healthy || exit 1

CMD [ "/sbin/init" ]<|MERGE_RESOLUTION|>--- conflicted
+++ resolved
@@ -139,7 +139,7 @@
 
 RUN JOBS=MAX npm install --no-optional --unsafe-perm
 
-COPY webpack.config.js fix-jsonstream.js /usr/src/app/
+COPY webpack.config.js fix-jsonstream.js hardcode-migrations.js /usr/src/app/
 COPY src /usr/src/app/src
 
 RUN npm run lint \
@@ -174,22 +174,8 @@
 # Install only the production modules that have C extensions
 # then install devdependencies but save production ones in a separate folder
 RUN JOBS=MAX npm install --production --no-optional --unsafe-perm \
-	&& npm dedupe \
-	&& cp -R node_modules node_modules_prod \
-	&& npm install --no-optional --unsafe-perm
-
-<<<<<<< HEAD
-COPY webpack.config.js fix-jsonstream.js hardcode-migrations.js /usr/src/app/
-COPY src /usr/src/app/src
-
-# build the coffeescript and then restore the production deps
-RUN npm run lint \
-	&& npm run build \
-	&& rm -rf node_modules \
-	&& mv node_modules_prod node_modules
-
-=======
->>>>>>> 64372e9c
+	&& npm dedupe
+
 # Remove various uneeded filetypes in order to reduce space
 # We also remove the spurious node.dtps, see https://github.com/mapbox/node-sqlite3/issues/861
 RUN find . -path '*/coverage/*' -o -path '*/test/*' -o -path '*/.nyc_output/*' \
